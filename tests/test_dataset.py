--- conflicted
+++ resolved
@@ -201,13 +201,9 @@
     if task in [TaskType.OBJECT_DETECTION, TaskType.INSTANCE_SEGMENTATION, TaskType.CLASSIFICATION]:
         dataset.export("yolo")
     if task in [TaskType.OBJECT_DETECTION, TaskType.CLASSIFICATION]:
-<<<<<<< HEAD
-        dataset.export("huggingface")
+        dataset.export("transformers")
     if task in [TaskType.OBJECT_DETECTION, TaskType.TEXT_RECOGNITION, TaskType.CLASSIFICATION]:
         dataset.export("autocare_dlt")
-=======
-        dataset.export("transformers")
->>>>>>> 85b18331
 
 
 # test dummy

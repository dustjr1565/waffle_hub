--- conflicted
+++ resolved
@@ -7,11 +7,9 @@
 from waffle_hub.hub.adapter.hugging_face import HuggingFaceHub
 from waffle_hub.hub.adapter.ultralytics import UltralyticsHub
 
-<<<<<<< HEAD
+
 from waffle_hub.hub.adapter.autocare_dlt import AutocareDLTHub
-=======
-# from waffle_hub.hub.adapter.tx_model import TxModelHub
->>>>>>> 091b0f73
+
 
 dataset = typer.Typer(name="dataset")
 hub = typer.Typer(name="hub")
@@ -22,21 +20,13 @@
 BACKEND_MAP = {
     "ultralytics": UltralyticsHub,
     "huggingface": HuggingFaceHub,
-<<<<<<< HEAD
     "autocare_dlt": AutocareDLTHub,
-=======
-    # "tx_model": TxModelHub,
->>>>>>> 091b0f73
 }
 
 EXPORT_MAP = {
     "ultralytics": "YOLO",
     "huggingface": "HUGGINGFACE",
-<<<<<<< HEAD
     # "autocare_dlt": "AutocareDLT",
-=======
-    # "tx_model": "TX_MODEL",
->>>>>>> 091b0f73
 }
 
 

--- conflicted
+++ resolved
@@ -1557,18 +1557,13 @@
         elif data_type in [DataType.COCO]:
             export_dir: Path = self.export_dir / str(DataType.COCO)
             export_function = export_coco
-<<<<<<< HEAD
         elif data_type in [DataType.AUTOCARE_DLT]:
             export_dir: Path = self.export_dir / str(DataType.AUTOCARE_DLT)
             export_function = export_autocare_dlt
-        elif data_type in [DataType.HUGGINGFACE, DataType.TRANSFORMERS]:
-            export_dir: Path = self.export_dir / str(DataType.HUGGINGFACE)
-            export_function = export_huggingface
-=======
         elif data_type in [DataType.TRANSFORMERS]:
             export_dir: Path = self.export_dir / str(DataType.TRANSFORMERS)
             export_function = export_transformers
->>>>>>> 85b18331
+
         else:
             raise ValueError(f"Invalid data_type: {data_type}")
 
